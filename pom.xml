--- conflicted
+++ resolved
@@ -40,13 +40,8 @@
         <version.javassist>3.28.0-GA</version.javassist>
         <version.okHttp3>4.9.1</version.okHttp3>
         <version.commons-lang3>3.12.0</version.commons-lang3>
-<<<<<<< HEAD
-        <version.jupiter>5.7.1</version.jupiter>
+        <version.jupiter>5.7.2</version.jupiter>
         <version.awaitility>4.1.0</version.awaitility>
-=======
-        <version.jupiter>5.7.2</version.jupiter>
-        <version.awaitility>4.0.3</version.awaitility>
->>>>>>> cfd26bd0
         <version.JMemoryBuddy>0.5.1</version.JMemoryBuddy>
         <version.jmh>1.32</version.jmh>
         <version.micrometer>1.7.1</version.micrometer>

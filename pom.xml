--- conflicted
+++ resolved
@@ -29,13 +29,8 @@
         <maven.compiler.source>11</maven.compiler.source>
         <maven.compiler.target>11</maven.compiler.target>
         <version.slf4j>2.0.0-alpha0</version.slf4j>
-<<<<<<< HEAD
         <version.auto-service>1.0</version.auto-service>
-        <version.jetbrains.annotations>20.1.0</version.jetbrains.annotations>
-=======
-        <version.auto-service>1.0-rc7</version.auto-service>
         <version.jetbrains.annotations>21.0.1</version.jetbrains.annotations>
->>>>>>> cfd26bd0
         <version.jeromq>0.5.2</version.jeromq>
         <versions.lmax.disruptor>3.4.4</versions.lmax.disruptor>
         <version.javalin>3.13.8</version.javalin>
